//  Copyright (c) 2015 Rackspace
//
//  Licensed under the Apache License, Version 2.0 (the "License");
//  you may not use this file except in compliance with the License.
//  You may obtain a copy of the License at
//
//     http://www.apache.org/licenses/LICENSE-2.0
//
//  Unless required by applicable law or agreed to in writing, software
//  distributed under the License is distributed on an "AS IS" BASIS,
//  WITHOUT WARRANTIES OR CONDITIONS OF ANY KIND, either express or
//  implied.
//  See the License for the specific language governing permissions and
//  limitations under the License.

package objectserver

import (
	"crypto/md5"
	"encoding/hex"
	"fmt"
	"io"
	"math/big"
	"net/http"
	"os"
	"path/filepath"
	"strings"
	"time"

	"github.com/troubling/hummingbird/common"
	"github.com/troubling/hummingbird/common/fs"
	"github.com/troubling/hummingbird/common/pickle"
	"github.com/troubling/hummingbird/common/srv"
	"github.com/troubling/hummingbird/middleware"
	"go.uber.org/zap"
	"golang.org/x/net/context"
)

/*This hash is used to represent a zero byte async file that is
  created for an expiring object*/
const zeroByteHash = "d41d8cd98f00b204e9800998ecf8427e"
const deleteAtAccount = ".expiring_objects"

func splitHeader(header string) []string {
	if header == "" {
		return []string{}
	}
	return strings.Split(header, ",")
}

func (server *ObjectServer) hashPath(account, container, obj string) string {
	h := md5.New()
	io.WriteString(h, server.hashPathPrefix+"/"+account+"/"+container+"/"+obj+server.hashPathSuffix)
	return hex.EncodeToString(h.Sum(nil))
}

func (server *ObjectServer) expirerContainer(deleteAt time.Time, account, container, obj string) string {
	i := new(big.Int)
	fmt.Sscanf(server.hashPath(account, container, obj), "%x", i)
	shardInt := i.Mod(i, big.NewInt(100)).Int64()
	timestamp := (deleteAt.Unix()/server.expiringDivisor)*server.expiringDivisor - shardInt
	if timestamp < 0 {
		timestamp = 0
	} else if timestamp > 9999999999 {
		timestamp = 9999999999
	}
	return fmt.Sprintf("%010d", timestamp)
}

func (server *ObjectServer) sendContainerUpdate(ctx context.Context, scheme, host, device, method, partition, account, container, obj string, headers http.Header) bool {
	obj_url := fmt.Sprintf("%s://%s/%s/%s/%s/%s/%s", scheme, host, device, partition,
		common.Urlencode(account), common.Urlencode(container), common.Urlencode(obj))
	if req, err := http.NewRequest(method, obj_url, nil); err == nil {
		req = req.WithContext(ctx)
		req.Header = headers
		if resp, err := server.updateClient.Do(req); err == nil {
			resp.Body.Close()
			if resp.StatusCode/100 == 2 {
				return true
			}
		}
	}
	return false
}

func (server *ObjectServer) saveAsync(method, account, container, obj, localDevice string, headers http.Header, logger srv.LowLevelLogger) {
	hash := server.hashPath(account, container, obj)
	asyncFile := filepath.Join(server.driveRoot, localDevice, "async_pending", hash[29:32], hash+"-"+headers.Get("X-Timestamp"))
	tempDir := TempDirPath(server.driveRoot, localDevice)
	data := map[string]interface{}{
		"op":        method,
		"account":   account,
		"container": container,
		"obj":       obj,
		"headers":   common.Headers2Map(headers),
	}
	var err error
	if err = os.MkdirAll(filepath.Dir(asyncFile), 0755); err == nil {
		var writer fs.AtomicFileWriter
		writer, err = fs.NewAtomicFileWriter(tempDir, filepath.Dir(asyncFile))
		if err == nil {
			defer writer.Abandon()
			writer.Write(pickle.PickleDumps(data))
			writer.Save(asyncFile)
			return
		}
	}
	logger.Error("Error saving obj async", zap.String("objPath", fmt.Sprintf("%s/%s/%s", account, container, obj)), zap.Error(err))
}

func (server *ObjectServer) updateContainer(ctx context.Context, metadata map[string]string, request *http.Request, vars map[string]string, logger srv.LowLevelLogger) {
	partition := request.Header.Get("X-Container-Partition")
	hosts := splitHeader(request.Header.Get("X-Container-Host"))
	devices := splitHeader(request.Header.Get("X-Container-Device"))
	schemes := splitHeader(request.Header.Get("X-Container-Scheme"))
	if partition == "" || len(hosts) == 0 || len(devices) == 0 {
		return
	}
	for len(schemes) < len(hosts) {
		schemes = append(schemes, "http")
	}
	requestHeaders := http.Header{
		"X-Backend-Storage-Policy-Index": {common.GetDefault(request.Header, "X-Backend-Storage-Policy-Index", "0")},
		"Referer":                        {common.GetDefault(request.Header, "Referer", "-")},
		"User-Agent":                     {common.GetDefault(request.Header, "User-Agent", "-")},
		"X-Trans-Id":                     {common.GetDefault(request.Header, "X-Trans-Id", "-")},
		"X-Timestamp":                    {request.Header.Get("X-Timestamp")},
	}
	if request.Method != "DELETE" {
		requestHeaders.Add("X-Content-Type", metadata["Content-Type"])
		requestHeaders.Add("X-Size", metadata["Content-Length"])
		requestHeaders.Add("X-Etag", metadata["ETag"])
	}
	failures := 0
	for index := range hosts {
		if !server.sendContainerUpdate(ctx, schemes[index], hosts[index], devices[index], request.Method, partition, vars["account"], vars["container"], vars["obj"], requestHeaders) {
			logger.Error("ERROR container update failed (saving for async update later)",
				zap.String("Host", hosts[index]),
				zap.String("Device", devices[index]))
			failures++
		}
	}
	if failures > 0 {
		server.saveAsync(request.Method, vars["account"], vars["container"], vars["obj"], vars["device"], requestHeaders, logger)
	}
}

func (server *ObjectServer) updateDeleteAt(ctx context.Context, method string, header http.Header, deleteAtTime time.Time, vars map[string]string, logger srv.LowLevelLogger) {
	container := common.GetDefault(header, "X-Delete-At-Container", "")
	if container == "" {
		container = server.expirerContainer(deleteAtTime, vars["account"], vars["container"], vars["obj"])
	}
	obj := fmt.Sprintf("%010d-%s/%s/%s", deleteAtTime.Unix(), vars["account"], vars["container"], vars["obj"])
	partition := common.GetDefault(header, "X-Delete-At-Partition", "")
	hosts := splitHeader(header.Get("X-Delete-At-Host"))
	devices := splitHeader(header.Get("X-Delete-At-Device"))
	schemes := splitHeader(header.Get("X-Delete-At-Scheme"))
	for len(schemes) < len(hosts) {
		schemes = append(schemes, "http")
	}
	requestHeaders := http.Header{
		"X-Backend-Storage-Policy-Index": {common.GetDefault(header, "X-Backend-Storage-Policy-Index", "0")},
		"Referer":                        {common.GetDefault(header, "Referer", "-")},
		"User-Agent":                     {common.GetDefault(header, "User-Agent", "-")},
		"X-Trans-Id":                     {common.GetDefault(header, "X-Trans-Id", "-")},
		"X-Timestamp":                    {header.Get("X-Timestamp")},
	}
	if method != "DELETE" {
		requestHeaders.Add("X-Content-Type", "text/plain")
		requestHeaders.Add("X-Size", "0")
		requestHeaders.Add("X-Etag", zeroByteHash)
	}
	failures := 0
	for index := range hosts {
		if !server.sendContainerUpdate(ctx, schemes[index], hosts[index], devices[index], method, partition, deleteAtAccount, container, obj, requestHeaders) {
			logger.Error("ERROR container update failed with (saving for async update later)",
				zap.String("Host", hosts[index]),
				zap.String("Device", devices[index]))
			failures++
		}
	}
	if failures > 0 || len(hosts) == 0 {
		server.saveAsync(method, deleteAtAccount, container, obj, vars["device"], requestHeaders, logger)
	}
}

func (server *ObjectServer) containerUpdates(writer http.ResponseWriter, request *http.Request, metadata map[string]string, deleteAt string, vars map[string]string, logger srv.LowLevelLogger) {
	defer middleware.Recover(writer, request, "PANIC WHILE UPDATING CONTAINER LISTINGS")
	if deleteAtTime, err := common.ParseDate(deleteAt); err == nil {
		go server.updateDeleteAt(request.Context(), request.Method, request.Header, deleteAtTime, vars, logger)
	}

	done := make(chan struct{}, 1)
	go func() {
<<<<<<< HEAD
		server.updateContainer(request.Context(), metadata, request, vars, logger)
		firstDone <- struct{}{}
=======
		server.updateContainer(metadata, request, vars, logger)
		done <- struct{}{}
>>>>>>> 83d2f2cd
	}()
	select {
	case <-done:
	case <-time.After(server.updateTimeout):
	}
}<|MERGE_RESOLUTION|>--- conflicted
+++ resolved
@@ -192,13 +192,8 @@
 
 	done := make(chan struct{}, 1)
 	go func() {
-<<<<<<< HEAD
 		server.updateContainer(request.Context(), metadata, request, vars, logger)
-		firstDone <- struct{}{}
-=======
-		server.updateContainer(metadata, request, vars, logger)
 		done <- struct{}{}
->>>>>>> 83d2f2cd
 	}()
 	select {
 	case <-done:

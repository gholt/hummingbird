//  Copyright (c) 2015 Rackspace
//
//  Licensed under the Apache License, Version 2.0 (the "License");
//  you may not use this file except in compliance with the License.
//  You may obtain a copy of the License at
//
//     http://www.apache.org/licenses/LICENSE-2.0
//
//  Unless required by applicable law or agreed to in writing, software
//  distributed under the License is distributed on an "AS IS" BASIS,
//  WITHOUT WARRANTIES OR CONDITIONS OF ANY KIND, either express or
//  implied.
//  See the License for the specific language governing permissions and
//  limitations under the License.

package proxyserver

import (
	"flag"
	"fmt"
	"net/http"
	"time"

	"github.com/troubling/hummingbird/client"
	"github.com/troubling/hummingbird/hummingbird"
	"github.com/troubling/hummingbird/middleware"

	"github.com/justinas/alice"
)

type ProxyServer struct {
	C      client.ProxyClient
	logger hummingbird.LowLevelLogger
	mc     hummingbird.MemcacheRing
}

func (server *ProxyServer) HealthcheckHandler(writer http.ResponseWriter, request *http.Request) {
	writer.Header().Set("Content-Length", "2")
	writer.WriteHeader(http.StatusOK)
	writer.Write([]byte("OK"))
	return
}

func (server *ProxyServer) LogRequest(next http.Handler) http.Handler {
	fn := func(writer http.ResponseWriter, request *http.Request) {
		transId := hummingbird.GetTransactionId()

		newWriter := &hummingbird.WebWriter{ResponseWriter: writer, Status: 500, ResponseStarted: false}
		requestLogger := &hummingbird.RequestLogger{Request: request, Logger: server.logger, W: newWriter}
		defer requestLogger.LogPanics("LOGGING REQUEST")
		start := time.Now()
<<<<<<< HEAD
		request = hummingbird.SetLogger(request, requestLogger)
		request.Header.Set("X-Trans-Id", hummingbird.GetTransactionId())
=======
		hummingbird.SetLogger(request, requestLogger)
		request.Header.Set("X-Trans-Id", transId)
		newWriter.Header().Set("X-Trans-Id", transId)
>>>>>>> 2f089bf5
		request.Header.Set("X-Timestamp", hummingbird.GetTimestamp())
		next.ServeHTTP(newWriter, request)
		server.logger.Info(fmt.Sprintf("%s - - [%s] \"%s %s\" %d %s \"%s\" \"%s\" \"%s\" %.4f \"%s\"",
			request.RemoteAddr,
			time.Now().Format("02/Jan/2006:15:04:05 -0700"),
			request.Method,
			hummingbird.Urlencode(request.URL.Path),
			newWriter.Status,
			hummingbird.GetDefault(newWriter.Header(), "Content-Length", "-"),
			hummingbird.GetDefault(request.Header, "Referer", "-"),
			hummingbird.GetDefault(request.Header, "X-Trans-Id", "-"),
			hummingbird.GetDefault(request.Header, "User-Agent", "-"),
			time.Since(start).Seconds(),
			"-")) // TODO: "additional info"?
	}
	return http.HandlerFunc(fn)
}

func (server *ProxyServer) GetHandler(config hummingbird.Config) http.Handler {
	router := hummingbird.NewRouter()
	router.Get("/healthcheck", http.HandlerFunc(server.HealthcheckHandler))

	router.Get("/v1/:account/:container/*obj", http.HandlerFunc(server.ObjectGetHandler))
	router.Head("/v1/:account/:container/*obj", http.HandlerFunc(server.ObjectHeadHandler))
	router.Put("/v1/:account/:container/*obj", http.HandlerFunc(server.ObjectPutHandler))
	router.Delete("/v1/:account/:container/*obj", http.HandlerFunc(server.ObjectDeleteHandler))

	router.Get("/v1/:account/:container", http.HandlerFunc(server.ContainerGetHandler))
	router.Get("/v1/:account/:container/", http.HandlerFunc(server.ContainerGetHandler))
	router.Head("/v1/:account/:container", http.HandlerFunc(server.ContainerHeadHandler))
	router.Head("/v1/:account/:container/", http.HandlerFunc(server.ContainerHeadHandler))
	router.Put("/v1/:account/:container", http.HandlerFunc(server.ContainerPutHandler))
	router.Put("/v1/:account/:container/", http.HandlerFunc(server.ContainerPutHandler))
	router.Delete("/v1/:account/:container", http.HandlerFunc(server.ContainerDeleteHandler))
	router.Delete("/v1/:account/:container/", http.HandlerFunc(server.ContainerDeleteHandler))
	router.Post("/v1/:account/:container", http.HandlerFunc(server.ContainerPutHandler))
	router.Post("/v1/:account/:container/", http.HandlerFunc(server.ContainerPutHandler))

	router.Get("/v1/:account", http.HandlerFunc(server.AccountGetHandler))
	router.Get("/v1/:account/", http.HandlerFunc(server.AccountGetHandler))
	router.Head("/v1/:account", http.HandlerFunc(server.AccountHeadHandler))
	router.Head("/v1/:account/", http.HandlerFunc(server.AccountHeadHandler))
	router.Put("/v1/:account", http.HandlerFunc(server.AccountPutHandler))
	router.Put("/v1/:account/", http.HandlerFunc(server.AccountPutHandler))
	router.Delete("/v1/:account", http.HandlerFunc(server.AccountDeleteHandler))
	router.Delete("/v1/:account/", http.HandlerFunc(server.AccountDeleteHandler))
	router.Post("/v1/:account", http.HandlerFunc(server.AccountPutHandler))
	router.Post("/v1/:account/", http.HandlerFunc(server.AccountPutHandler))

	return alice.New(
		server.LogRequest,
		middleware.ValidateRequest,
		NewProxyContextMiddleware(server.mc, server.C),
		NewTempAuth(server.mc, config),
	).Then(router)
}

func GetServer(serverconf hummingbird.Config, flags *flag.FlagSet) (string, int, hummingbird.Server, hummingbird.LowLevelLogger, error) {
	var err error
	server := &ProxyServer{}
	server.C, err = client.NewProxyDirectClient()
	if err != nil {
		return "", 0, nil, nil, err
	}
	server.mc, err = hummingbird.NewMemcacheRingFromConfig(serverconf)
	if err != nil {
		return "", 0, nil, nil, err
	}

	bindIP := serverconf.GetDefault("DEFAULT", "bind_ip", "0.0.0.0")
	bindPort := serverconf.GetInt("DEFAULT", "bind_port", 8080)
	if server.logger, err = hummingbird.SetupLogger(serverconf, flags, "app:proxy-server", "proxy-server"); err != nil {
		return "", 0, nil, nil, fmt.Errorf("Error setting up logger: %v", err)
	}

	return bindIP, int(bindPort), server, server.logger, nil
}<|MERGE_RESOLUTION|>--- conflicted
+++ resolved
@@ -49,14 +49,9 @@
 		requestLogger := &hummingbird.RequestLogger{Request: request, Logger: server.logger, W: newWriter}
 		defer requestLogger.LogPanics("LOGGING REQUEST")
 		start := time.Now()
-<<<<<<< HEAD
 		request = hummingbird.SetLogger(request, requestLogger)
-		request.Header.Set("X-Trans-Id", hummingbird.GetTransactionId())
-=======
-		hummingbird.SetLogger(request, requestLogger)
 		request.Header.Set("X-Trans-Id", transId)
 		newWriter.Header().Set("X-Trans-Id", transId)
->>>>>>> 2f089bf5
 		request.Header.Set("X-Timestamp", hummingbird.GetTimestamp())
 		next.ServeHTTP(newWriter, request)
 		server.logger.Info(fmt.Sprintf("%s - - [%s] \"%s %s\" %d %s \"%s\" \"%s\" \"%s\" %.4f \"%s\"",
